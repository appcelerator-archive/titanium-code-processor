--- conflicted
+++ resolved
@@ -3638,13 +3638,18 @@
 	FunctionTypeBase.call(this, 0, className || 'Function');
 }
 util.inherits(ArrayProtoPopFunc, FunctionTypeBase);
-ArrayProtoPopFunc.prototype.callFunction = wrapNativeCall(function callFunction(thisVal, args) {
+ArrayProtoPopFunc.prototype.callFunction = wrapNativeCall(function callFunction(thisVal, args, options) {
 
 	// Variable declarations
 	var o,
 		len,
 		indx,
 		element;
+
+	if (options && options.isAmbiguousContext) {
+		convertToUnknown(thisVal);
+		return new UnknownType();
+	}
 
 	// Validate the parameters
 	if (areAnyUnknown((args || []).concat(thisVal))) {
@@ -3688,13 +3693,18 @@
 	FunctionTypeBase.call(this, 1, className || 'Function');
 }
 util.inherits(ArrayProtoPushFunc, FunctionTypeBase);
-ArrayProtoPushFunc.prototype.callFunction = wrapNativeCall(function callFunction(thisVal, args) {
+ArrayProtoPushFunc.prototype.callFunction = wrapNativeCall(function callFunction(thisVal, args, options) {
 
 	// Steps 1-4
 	var o,
 		n,
 		items,
 		lengthNumber;
+
+	if (options && options.isAmbiguousContext) {
+		convertToUnknown(thisVal);
+		return new UnknownType();
+	}
 
 	// Validate the parameters
 	if (areAnyUnknown((args || []).concat(thisVal))) {
@@ -3735,7 +3745,7 @@
 	FunctionTypeBase.call(this, 0, className || 'Function');
 }
 util.inherits(ArrayProtoReverseFunc, FunctionTypeBase);
-ArrayProtoReverseFunc.prototype.callFunction = wrapNativeCall(function callFunction(thisVal, args) {
+ArrayProtoReverseFunc.prototype.callFunction = wrapNativeCall(function callFunction(thisVal, args, options) {
 
 	// Variable declarations
 	var o,
@@ -3748,6 +3758,11 @@
 		lowerExists,
 		upperExists;
 
+	if (options && options.isAmbiguousContext) {
+		convertToUnknown(thisVal);
+		return new UnknownType();
+	}
+
 	// Validate the parameters
 	if (areAnyUnknown((args || []).concat(thisVal))) {
 		return new UnknownType();
@@ -3797,7 +3812,7 @@
 	FunctionTypeBase.call(this, 0, className || 'Function');
 }
 util.inherits(ArrayProtoShiftFunc, FunctionTypeBase);
-ArrayProtoShiftFunc.prototype.callFunction = wrapNativeCall(function callFunction(thisVal, args) {
+ArrayProtoShiftFunc.prototype.callFunction = wrapNativeCall(function callFunction(thisVal, args, options) {
 
 	// Variable declarations
 	var o,
@@ -3806,6 +3821,11 @@
 		k,
 		from,
 		to;
+
+	if (options && options.isAmbiguousContext) {
+		convertToUnknown(thisVal);
+		return new UnknownType();
+	}
 
 	// Validate the parameters
 	if (areAnyUnknown((args || []).concat(thisVal))) {
@@ -3928,13 +3948,18 @@
 	FunctionTypeBase.call(this, 0, className || 'Function');
 }
 util.inherits(ArrayProtoSortFunc, FunctionTypeBase);
-ArrayProtoSortFunc.prototype.callFunction = wrapNativeCall(function callFunction(thisVal, args) {
+ArrayProtoSortFunc.prototype.callFunction = wrapNativeCall(function callFunction(thisVal, args, options) {
 
 	// Variable declarations
 	var compareFn,
 		o,
 		len,
 		changes;
+
+	if (options && options.isAmbiguousContext) {
+		convertToUnknown(thisVal);
+		return new UnknownType();
+	}
 
 	// Validate the parameters
 	if (areAnyUnknown((args || []).concat(thisVal))) {
@@ -4115,11 +4140,7 @@
 	FunctionTypeBase.call(this, 2, className || 'Function');
 }
 util.inherits(ArrayProtoSpliceFunc, FunctionTypeBase);
-<<<<<<< HEAD
 ArrayProtoSpliceFunc.prototype.callFunction = wrapNativeCall(function callFunction(thisVal, args, options) {
-=======
-ArrayProtoSpliceFunc.prototype.callFunction = wrapNativeCall(function callFunction(thisVal, args) {
->>>>>>> ee0908f3
 
 	// Variable declarations
 	var start,
@@ -4241,7 +4262,7 @@
 	FunctionTypeBase.call(this, 1, className || 'Function');
 }
 util.inherits(ArrayProtoUnshiftFunc, FunctionTypeBase);
-ArrayProtoUnshiftFunc.prototype.callFunction = wrapNativeCall(function callFunction(thisVal, args) {
+ArrayProtoUnshiftFunc.prototype.callFunction = wrapNativeCall(function callFunction(thisVal, args, options) {
 
 	// Variable declarations
 	var o = toObject(thisVal),
@@ -4252,6 +4273,11 @@
 		to,
 		j,
 		items;
+
+	if (options && options.isAmbiguousContext) {
+		convertToUnknown(thisVal);
+		return new UnknownType();
+	}
 
 	// Validate the parameters
 	if (areAnyUnknown((args || []).concat(thisVal))) {
