/*global
Runtime,
RuleProcessor,
AST,
UnknownType,
UndefinedType,
handleRecoverableNativeException,
type,
ReferenceType,
isDefined,
ObjectType,
FunctionType,
DataPropertyDescriptor,
isAccessorDescriptor,
throwNativeException,
NumberType,
throwTypeError,
toObject
*/

/*****************************************
 *
 * Lexical Environments and Contexts
 *
 *****************************************/

// ******** DeclarativeEnvironmentRecord Class ********

function bindingExists (bindings, name) {
	return Object.prototype.hasOwnProperty.call(bindings, name);
}

/**
 * @classdesc ECMA-262 Spec: <em>Declarative environment records are used to define the effect of ECMAScript language
 * syntactic elements such as FunctionDeclarations, VariableDeclarations, and Catch clauses that directly associate
 * identifier bindings with ECMAScript language values. Each declarative environment record is associated with an
 * ECMAScript program scope containing variable and/or function declarations. A declarative environment record binds the
 * set of identifiers defined by the declarations contained within its scope.</em>
 *
 * @constructor
 * @name module:Base.DeclarativeEnvironmentRecord
 * @see ECMA-262 Spec Chapter 10.2.1
 * @name module:Base.DeclarativeEnvironmentRecord
 */
function DeclarativeEnvironmentRecord() {
	this._bindings = {};
	this._ambiguousContext = false;
}

/**
 * ECMA-262 Spec: <em>The concrete environment record method HasBinding for declarative environment records simply
 * determines if the argument identifier is one of the identifiers bound by the record</em>
 *
 * @method
 * @name module:Base.DeclarativeEnvironmentRecord#hasBinding
 * @param {String} n The name of the binding
 * @returns {Boolean} Whether or not this environment record has the binding
 * @see ECMA-262 Spec Chapter 10.2.1.1.1
 */
DeclarativeEnvironmentRecord.prototype.hasBinding = function hasBinding(n) {
	return bindingExists(this._bindings, n);
};

/**
 * ECMA-262 Spec: <em>The concrete Environment Record method CreateMutableBinding for declarative environment records
 * creates a new mutable binding for the name n that is initialised to the value undefined. A binding must not already
 * exist in this Environment Record for n. If Boolean argument d is provided and has the value true the new binding is
 * marked as being subject to deletion.</em>
 *
 * @method
 * @name module:Base.DeclarativeEnvironmentRecord#createMutableBinding
 * @param {String} n The name of the binding
 * @param {Boolean} [d] Whether or not the binding can be deleted
 * @throws Thrown if the binding already exists
 * @see ECMA-262 Spec Chapter 10.2.1.1.2
 */
DeclarativeEnvironmentRecord.prototype.createMutableBinding = function createMutableBinding(n, d) {
	var bindings = this._bindings;
	if (bindingExists(bindings, n)) {
		throw new Error('Could not create mutable binding: binding "' + n + '" already exists');
	}

	bindings[n] = {
		value: new UndefinedType(),
		isDeletable: !!d,
		isMutable: true
	};
};

/**
 * ECMA-262 Spec: <em>The concrete Environment Record method SetMutableBinding for declarative environment records
 * attempts to change the bound value of the current binding of the identifier whose name is the value of the argument
 * N to the value of argument v. A binding for n must already exist. If the binding is an immutable binding, a TypeError
 * is thrown if s is true.</em>
 *
 * @method
 * @name module:Base.DeclarativeEnvironmentRecord#setMutableBinding
 * @param {String} n The name of the binding
 * @param {module:Base.BaseType} v The value to set on the binding
 * @param {Boolean} s Indicates strict mode, i.e. whether or not an error should be thrown if the binding is not mutable
 * @throws Thrown if the binding does not exist
 * @see ECMA-262 Spec Chapter 10.2.1.1.3
 */
DeclarativeEnvironmentRecord.prototype.setMutableBinding = function setMutableBinding(n, v, s) {
	var bindings = this._bindings;
	if (!bindingExists(bindings, n)) {
		throw new Error('Could not set mutable binding: binding "' + n + '" does not exist');
	}

	if (!bindings[n].isMutable) {
		if (s) {
			handleRecoverableNativeException('TypeError', 'Could not set binding: binding "' + n + '" is not mutable');
			bindings[n].value = new UnknownType();
		} else {
			return;
		}
	}

	if (type(v) === 'Unknown' || !this.getBindingValue(n)._isLocal() || Runtime.isAmbiguousBlock()) {
		bindings[n].value = new UnknownType();
	} else {
		bindings[n].value = v;
	}
};

/**
 * ECMA-262 Spec: <em>The concrete Environment Record method GetBindingValue for declarative environment records simply
 * returns the value of its bound identifier whose name is the value of the argument n. The binding must already exist.
 * If s is true and the binding is an uninitialised immutable binding throw a ReferenceError exception.</em>
 *
 * @method
 * @name module:Base.DeclarativeEnvironmentRecord#getBindingValue
 * @param {String} n The name of the binding
 * @param {Boolean} s Indicates strict mode, i.e. whether or not an error should be thrown if the binding has not been
 *		initialized
 * @returns {{@link module:Base.BaseType}} The value of the binding
 * @throws Thrown if the binding does not exist
 * @see ECMA-262 Spec Chapter 10.2.1.1.4
 */
DeclarativeEnvironmentRecord.prototype.getBindingValue = function getBindingValue(n, s) {

	var binding = this._bindings[n];
	if (!bindingExists(this._bindings, n)) {
		throw new Error('Could not get value: binding "' + n + '" does not exist');
	}

	if (s && !binding.isMutable && !binding.isInitialized) {
		handleRecoverableNativeException('ReferenceError', 'Could not get value: binding "' + n + '" has not been initialized');
		return new UnknownType();
	}

	return binding.value;
};

/**
 * ECMA-262 Spec: <em>The concrete Environment Record method DeleteBinding for declarative environment records can only
 * delete bindings that have been explicitly designated as being subject to deletion.</em>
 *
 * @method
 * @name module:Base.DeclarativeEnvironmentRecord#deleteBinding
 * @param {String} n The name of the binding
 * @returns {Boolean} Whether or not the binding has been deleted
 * @see ECMA-262 Spec Chapter 10.2.1.1.5
 */
DeclarativeEnvironmentRecord.prototype.deleteBinding = function deleteBinding(n) {

	var binding = this._bindings[n];
	if (!binding) {
		return true;
	}

	if (!binding.isDeletable) {
		return false;
	}

	delete this._bindings[n];
	return true;
};

/**
 * ECMA-262 Spec: <em>Declarative Environment Records always return undefined as their ImplicitThisValue.</em>
 *
 * @method
 * @name module:Base.DeclarativeEnvironmentRecord#implicitThisValue
 * @returns {{@link module:Base.UndefinedType}} Always undefined
 * @see ECMA-262 Spec Chapter 10.2.1.1.6
 */
DeclarativeEnvironmentRecord.prototype.implicitThisValue = function implicitThisValue() {
	return new UndefinedType(); // Always return undefined for declarative environments
};

/**
 * ECMA-262 Spec: <em>The concrete Environment Record method CreateImmutableBinding for declarative environment records
 * creates a new immutable binding for the name n that is initialised to the value undefined. A binding must not already
 * exist in this environment record for n.</em>
 *
 * @method
 * @name module:Base.DeclarativeEnvironmentRecord#createImmutableBinding
 * @param {String} n The name of the binding
 * @throws Thrown if the binding already exists
 * @see ECMA-262 Spec Chapter 10.2.1.1.7
 */
DeclarativeEnvironmentRecord.prototype.createImmutableBinding = function createImmutableBinding(n) {

	var bindings = this._bindings;
	if (bindingExists(bindings, n)) {
		throw new Error('Could not create immutable binding: binding "' + n + '" already exists');
	}

	bindings[n] = {
		value: new UndefinedType(),
		isDeletable: false,
		isMutable: false,
		isInitialized: false
	};
};

/**
 * ECMA-262 Spec: <em>The concrete Environment Record method InitializeImmutableBinding for declarative environment
 * records is used to set the bound value of the current binding of the identifier whose name is the value of the
 * argument n to the value of argument v. An uninitialised immutable binding for n must already exist.</em>
 *
 * @method
 * @name module:Base.DeclarativeEnvironmentRecord#initializeImmutableBinding
 * @param {String} n The name of the binding
 * @param {module:Base.BaseType} v The value to initialize the binding to
 * @throws Thrown if the binding does not exist
 * @throws Thrown if the binding is not immutable or has already been initialized
 * @see ECMA-262 Spec Chapter 10.2.1.1.8
 */
DeclarativeEnvironmentRecord.prototype.initializeImmutableBinding = function initializeImmutableBinding(n, v) {

	var binding = this._bindings[n];
	if (!binding) {
		throw new Error('Could not initialize immutable value: binding "' + n + '" does not exist');
	}

	if (binding.isInitialized !== false) {
		throw new Error('Could not initialize immutable value: binding "' + n + '" has either been initialized already or is not an immutable value');
	}

	binding.value = v;
	binding.isInitialized = true;
};

// ******** ObjectEnvironmentRecord Class ********

/**
 * @classdesc ECMA-262 Spec: <em>Object environment records are used to define the effect of ECMAScript elements such as
 * Program and WithStatement that associate identifier bindings with the properties of some object. Each object
 * environment record is associated with an object called its binding object. An object environment record binds
 * the set of identifier names that directly correspond to the property names of its binding object. Property names
 * that are not an IdentifierName are not included in the set of bound identifiers. Both own and inherited properties
 * are included in the set regardless of the setting of their [[enumerable]] attribute. Because properties can be
 * dynamically added and deleted from objects, the set of identifiers bound by an object environment record may
 * potentially change as a side-effect of any operation that adds or deletes properties. Any bindings that are created
 * as a result of such a side-effect are considered to be a mutable binding even if the writable attribute of the
 * corresponding property has the value false. Immutable bindings do not exist for object environment records.</em>
 *
 * @constructor
 * @name module:Base.ObjectEnvironmentRecord
 * @see ECMA-262 Spec Chapter 10.2.1
 * @name module:Base.ObjectEnvironmentRecord
 */
function ObjectEnvironmentRecord(bindingObject) {
	if (!bindingObject) {
		throw '';
	}
	this._bindingObject = bindingObject;
	this._ambiguousContext = false;
}

/**
 * ECMA-262 Spec: <em>The concrete Environment Record method HasBinding for object environment records determines if its
 * associated binding object has a property whose name is the value of the argument n</em>
 *
 * @method
 * @name module:Base.ObjectEnvironmentRecord#hasBinding
 * @param {String} n The name of the binding
 * @returns {Boolean} Whether or not this environment record has the binding
 * @see ECMA-262 Spec Chapter 10.2.1.2.1
 */
ObjectEnvironmentRecord.prototype.hasBinding = function hasBinding(n) {
	return this._bindingObject.hasProperty(n);
};

/**
 * ECMA-262 Spec: <em>The concrete Environment Record method CreateMutableBinding for object environment records creates
 * in an environment record‘s associated binding object a property whose name is the String value and initialises it to
 * the value undefined. A property named n must not already exist in the binding object. If Boolean argument d is
 * provided and has the value true the new property‘s [[configurable]] attribute is set to true, otherwise it is set to
 * false.</em>
 *
 * @method
 * @name module:Base.ObjectEnvironmentRecord#createMutableBinding
 * @param {String} n The name of the binding
 * @param {Boolean} [d] Whether or not the binding can be deleted
 * @param {Boolean} suppressEvent Suppresses the 'propertySet' event (used when setting prototypes)
 * @throws Thrown if the binding already exists
 * @see ECMA-262 Spec Chapter 10.2.1.2.2
 */
ObjectEnvironmentRecord.prototype.createMutableBinding = function createMutableBinding(n, d, suppressEvent) {
	var bindingObject = this._bindingObject;
	if (bindingObject.hasProperty(n)) {
		throw new Error('Internal Error: could not create mutable binding: binding "' + n + '" already exists');
	}

	bindingObject.defineOwnProperty(n, {
		value: new UndefinedType(),
		writable: true,
		enumerable: true,
		configurable: !!d
	}, true, suppressEvent);
};

/**
 * ECMA-262 Spec: <em>The concrete Environment Record method SetMutableBinding for object environment records attempts
 * to set the value of the environment record‘s associated binding object‘s property whose name is the value of the
 * argument n to the value of argument V. A property named N should already exist but if it does not or is not currently
 * writable, error handling is determined by the value of the Boolean argument s.</em>
 *
 * @method
 * @param {String} n The name of the binding
 * @name module:Base.ObjectEnvironmentRecord#setMutableBinding
 * @param {module:Base.BaseType} v The value to set on the binding
 * @param {Boolean} s Indicates strict mode, i.e. whether or not an error should be thrown if the binding is not mutable
 * @param {Boolean} suppressEvent Suppresses the 'propertySet' event (used when setting prototypes)
 * @see ECMA-262 Spec Chapter 10.2.1.2.3
 */
ObjectEnvironmentRecord.prototype.setMutableBinding = function setMutableBinding(n, v, s, suppressEvent) {
	this._bindingObject.put(n, v, s, suppressEvent);
};

/**
 * ECMA-262 Spec: <em>The concrete Environment Record method SetMutableBinding for object environment records attempts
 * to set the value of the environment record‘s associated binding object‘s property whose name is the value of the
 * argument n to the value of argument v. A property named N should already exist but if it does not or is not currently
 * writable, error handling is determined by the value of the Boolean argument s.</em>
 *
 * @method
 * @name module:Base.ObjectEnvironmentRecord#getBindingValue
 * @param {String} n The name of the binding
 * @param {Boolean} s Indicates strict mode, i.e. whether or not an error should be thrown if the binding has not been
 *		initialized
 * @returns {{@link module:Base.BaseType}} The value of the binding
 * @see ECMA-262 Spec Chapter 10.2.1.2.4
 */
ObjectEnvironmentRecord.prototype.getBindingValue = function getBindingValue(n, s) {
	var bindingObject = this._bindingObject;
	if (!bindingObject.hasProperty(n)) {
		if (s) {
			handleRecoverableNativeException('ReferenceError', 'Property ' + n + ' does not exist');
			return new UnknownType();
		}
		return new UndefinedType();
	}

	return bindingObject.get(n);
};

/**
 * ECMA-262 Spec: <em>The concrete Environment Record method DeleteBinding for object environment records can only
 * delete bindings that correspond to properties of the environment object whose [[configurable]] attribute have the
 * value true.</em>
 *
 * @method
 * @name module:Base.ObjectEnvironmentRecord#deleteBinding
 * @param {String} n The name of the binding
 * @returns {Boolean} Whether or not the binding has been deleted
 * @see ECMA-262 Spec Chapter 10.2.1.2.5
 */
ObjectEnvironmentRecord.prototype.deleteBinding = function deleteBinding(n) {
	return this._bindingObject['delete'](n, false);
};

/**
 * ECMA-262 Spec: <em>Object Environment Records return undefined as their ImplicitThisValue unless their provideThis
 * flag is true.</em>
 *
 * @method
 * @name module:Base.ObjectEnvironmentRecord#implicitThisValue
 * @returns {{@link module:Base.BaseType}} The value of this, if it exists
 * @see ECMA-262 Spec Chapter 10.2.1.2.6
 */
ObjectEnvironmentRecord.prototype.implicitThisValue = function implicitThisValue() {
	if (this.provideThis) {
		return this._bindingObject;
	} else {
		return new UndefinedType();
	}
};

// ******** Lexical Environment ********

/**
 * @classdesc ECMA-262 Spec: <em>A Lexical Environment is a specification type used to define the association of
 * Identifiers to specific variables and functions based upon the lexical nesting structure of ECMAScript code. A
 * Lexical Environment consists of an Environment Record and a possibly null reference to an outer Lexical Environment.
 * Usually a Lexical Environment is associated with some specific syntactic structure of ECMAScript code such as a
 * FunctionDeclaration, a WithStatement, or a Catch clause of a TryStatement and a new Lexical Environment is created
 * each time such code is evaluated.</em>
 *
 * @constructor
 * @name module:Base~LexicalEnvironment
 * @param {module:Base.DeclarativeEnvironmentRecord|module:Base.ObjectEnvironmentRecord} [envRec] The environment record
 *		to associate with the new lexical environment
 * @param {module:Base.LexicalEnvironment} [outer] The outer lexical environment
 * @property {module:Base.DeclarativeEnvironmentRecord|module:Base.ObjectEnvironmentRecord} envRec The environment
 *		record associated with this lexical environment
 * @property {module:Base.LexicalEnvironment|undefined} outer The outer lexical environment of this lexical environment,
 *		if it exists
 * @see ECMA-262 Spec Chapter 10.2
 * @name module:Base.LexicalEnvironment
 */
function LexicalEnvironment(envRec, outer) {
	this.envRec = envRec;
	this.outer = outer;
}

// ******** Lexical Environment Operations ********

/**
 * ECMA-262 Spec: <em>The abstract operation GetIdentifierReference is called with a Lexical Environment lex, an
 * identifier String name, and a Boolean flag strict. The value of lex may be null.</em>
 *
 * @method
 * @name module:Base.getIdentifierReference
 * @param {module:Base.LexicalEnvironment|undefined} lex The lexical environment to search
 * @see ECMA-262 Spec Chapter 10.2.2.1
 */
exports.getIdentifierReference = getIdentifierReference;
function getIdentifierReference(lex, name, strict) {
	var newRef;
	if (!lex) {
		newRef = new ReferenceType();
		newRef.baseValue = new UndefinedType();
		newRef.referencedName = name;
		newRef.strictReference = strict;
		return newRef;
	}
	if (lex.envRec.hasBinding(name)) {
		newRef = new ReferenceType();
		newRef.baseValue = lex.envRec;
		newRef.referencedName = name;
		newRef.strictReference = strict;
		return newRef;
	} else {
		return getIdentifierReference(lex.outer, name, strict);
	}
}

/**
 * Creates a new lexical environment with a declarative environment record
 *
 * @method
 * @name module:Base.newDeclarativeEnvironment
 * @param {module:Base.LexicalEnvironment|undefined} e The outer lexical environment of the new lexical environment
 * @returns {{@link module:Base.LexicalEnvironment} The newly created lexical environment
 * @see ECMA-262 Spec Chapter 10.2.2.2
 */
exports.newDeclarativeEnvironment = newDeclarativeEnvironment;
function newDeclarativeEnvironment(e) {
	return new LexicalEnvironment(new DeclarativeEnvironmentRecord(), e);
}

/**
 * Creates a new lexical environment with an object environment record
 *
 * @method
 * @name module:Base.newObjectEnvironment
 * @param {module:Base.ObjectType} o The binding object
 * @param {module:Base.LexicalEnvironment|undefined} e The outer lexical environment of the new lexical environment
 * @returns {{@link module:Base.LexicalEnvironment} The newly created lexical environment
 * @see ECMA-262 Spec Chapter 10.2.2.3
 */
exports.newObjectEnvironment = newObjectEnvironment;
function newObjectEnvironment(o, e) {
	return new LexicalEnvironment(new ObjectEnvironmentRecord(o), e);
}

// ******** Execution Context ********

/**
 * @classdesc ECMA-262 Spec: <em>When control is transferred to ECMAScript executable code, control is entering an
 * execution context. Active execution contexts logically form a stack. The top execution context on this logical stack
 * is the running execution context. A new execution context is created whenever control is transferred from the
 * executable code associated with the currently running execution context to executable code that is not associated
 * with that execution context. The newly created execution context is pushed onto the stack and becomes the running
 * execution context. An execution context contains whatever state is necessary to track the execution progress of its
 * associated code.</em>
 *
 * @constructor
 * @name module:Base.ExecutionContext
 * @property {module:Base.LexicalEnvironment} lexicalEnvironment ECMA-262 Spec: <em>Identifies the Lexical Environment
 *		used to resolve identifier references made by code within this execution context.</em>
 * @property {module:Base.LexicalEnvironment} variableEnvironment ECMA-262 Spec: <em>Identifies the Lexical Environment
 *		whose environment record holds bindings created by VariableStatements and FunctionDeclarations within this
 *		execution context.</em>
 * @property {module:Base.ObjectType} thisBinding ECMA-262 Spec: <em>The value associated with the this keyword within
 *		ECMAScript code associated with this execution context.</em>
 * @property {Boolean} strict Indicates whether or not this execution context is strict mode
 * @name module:Base.ExecutionContext
 */
function ExecutionContext(lexicalEnvironment, variableEnvironment, thisBinding, strict) {
	this.lexicalEnvironment = lexicalEnvironment;
	this.variableEnvironment = variableEnvironment;
	this.thisBinding = thisBinding;
	this.strict = isDefined(strict) ? strict : false;
	this._ambiguousBlock = 0;
}

// ******** Context Creation Methods ********

/**
 * @private
 */
function findDeclarations(ast, context) {
	var functions = [],
		variables = [];

	AST.walk(ast, [
		{
			nodeType: 'AST_Defun',
			callback: function(node) {
				var formalParameterList = [],
					i, len;
				for (i = 0, len = node.argnames.length; i < len; i++) {
					formalParameterList.push(node.argnames[i].name);
				}
				node._lastKnownContext = context;
				functions.push(node);
				Runtime.addFunction(node);
				return true;
			}
		},
		{
			nodeType: 'AST_Var',
			callback: function(node) {
				var i, len;
				for (i = 0, len = node.definitions.length; i < len; i++) {
					variables.push({
						variableName: node.definitions[i].name.name
					});
					if (node.definitions[i].value && node.definitions[i].value.className === 'AST_Function') {
						node.definitions[i].value._lastKnownContext = context;
						Runtime.addFunction(node.definitions[i].value);
					}
				}
				return true;
			}
		},
		{
			nodeType: 'AST_Const',
			callback: function(node) {
				var i, len;
				for (i = 0, len = node.definitions.length; i < len; i++) {
					variables.push({
						variableName: node.definitions[i].name.name
					});
				}
				return true;
			}
		},
		{
			nodeType: 'AST_Function',
			callback: function(node) {
				node._lastKnownContext = context;
				Runtime.addFunction(node);
				return true;
			}
		}
	]);

	return {
		functions: functions,
		variables: variables
	};
}

/**
 * @private
 */
function processFunctionDefinition(node) {

	var identifier = node.name.name,
		formalParameterList = [],
		context = Runtime.getCurrentContext(),
		strict = context.strict || RuleProcessor.isBlockStrict(node),
		functionObject,
		i,
		len;

	RuleProcessor.fireRuleEvent(node, {}, false);
	RuleProcessor.logRule('AST_Defun', identifier);

	node.name._visited = true;
	node.name._skipped = false;

	for (i = 0, len = node.argnames.length; i < len; i++) {
		node.argnames[i]._visited = true;
		node.argnames[i]._skipped = false;
		formalParameterList.push(node.argnames[i].name);
	}

	try {
		if (strict) {
			if (identifier === 'eval' || identifier === 'arguments') {
				handleRecoverableNativeException('SyntaxError', identifier + ' is not a valid identifier name');
				throw 'Unknown';
			}
			for (i = 0, len = formalParameterList.length; i < len; i++) {
				if (formalParameterList[i] === 'eval' || formalParameterList[i] === 'arguments') {
					handleRecoverableNativeException('SyntaxError', formalParameterList[i] + ' is not a valid identifier name');
					throw 'Unknown';
				}
				if (formalParameterList.indexOf(formalParameterList[i], i + 1) !== -1) {
					handleRecoverableNativeException('SyntaxError', 'Duplicate parameter names are not allowed in strict mode');
					throw 'Unknown';
				}
			}
		}

		functionObject = new FunctionType(formalParameterList, node, context.lexicalEnvironment, strict);
		functionObject._location = {
			filename: node.start.file,
			line: node.start.line,
			column: node.start.column
		};
		functionObject._ast = node;
	} catch(e) {
		if (e === 'Unknown') {
			functionObject = new UnknownType();
		} else {
			throw e;
		}
	}

	RuleProcessor.fireRuleEvent(node, {
		identifier: identifier,
		formalParameterList: formalParameterList,
		strict: strict,
		functionObject: functionObject
	}, true);

	return functionObject;
}

/**
 * Creates the global context
 *
 * @method
 * @name module:Base.createGlobalContext
 * @returns {module:Base.ExecutionContext} The new global execution context
 * @see ECMA-262 Spec Chapter 10.4.1 and Chapter 10.5
 */
exports.createGlobalContext = createGlobalContext;
function createGlobalContext(strict) {

	// Create the context
	var globalObject = new ObjectType(),
		env = newObjectEnvironment(globalObject),
		strict = !!ast && RuleProcessor.isBlockStrict(ast),
		executionContext = new ExecutionContext(
			env,
			env,
			globalObject,
<<<<<<< HEAD
			strict),
		result,
		configurableBindings = false,
		functions,
		variables,
=======
			strict);
	globalObject._closure = globalObject;
	Runtime.setGlobalObject(globalObject);
	Runtime.enterContext(executionContext);

	// Return the context
	return executionContext;
}

/**
 * Initializes the global context with its AST. This must happen AFTER Base.init() is called
 *
 * @method
 * @name module:Base.initGlobalAST
 * @param {module:AST.node} ast The AST associated with this global context
 */
exports.initGlobalAST = initGlobalAST;
function initGlobalAST(ast) {
	var globalContext = Runtime.getGlobalContext(),
		globalObject = Runtime.getGlobalObject(),
		result = findDeclarations(ast, globalContext),
		functions = result.functions,
		variables = result.variables,
		env = globalContext.variableEnvironment.envRec,
		strict = RuleProcessor.isBlockStrict(ast),
>>>>>>> 3e04c3fa
		i, len,
		fn,
		fo,
		funcAlreadyDeclared,
		configurableBindings = false,
		existingProp,
		descriptor,
		dn,
		varAlreadyDeclared;

	// Find all of the function declarations and bind them
	for (i = 0, len = functions.length; i < len; i++) {
		fn = functions[i].name.name;
		fo = functions[i]._funcObject = processFunctionDefinition(functions[i]);
		funcAlreadyDeclared = env.hasBinding(fn);

<<<<<<< HEAD
			env.setMutableBinding(fn, fo, strict);
=======
		if (!funcAlreadyDeclared) {
			env.createMutableBinding(fn, configurableBindings);
		} else if (env === Runtime.getGlobalContext().variableEnvironment.envRec) {
			existingProp = globalObject.getProperty(fn);
			if (existingProp.configurable) {
				descriptor = new DataPropertyDescriptor();
				descriptor.writable = true;
				descriptor.enumerable = true;
				descriptor.configurable = configurableBindings;
				globalObject.defineOwnProperty(fn, descriptor, true);
			} else if (isAccessorDescriptor(existingProp) || (existingProp.writable !== true &&
					existingProp.enumerable !== true)) {
				throwNativeException('TypeError', fn +
					' is not a valid identifier name because a non-writable identifier with that name already exists');
			}
>>>>>>> 3e04c3fa
		}

		env.setMutableBinding(fn, fo, strict);
	}

<<<<<<< HEAD
			if (!varAlreadyDeclared) {
				env.createMutableBinding(dn, configurableBindings);
				env.setMutableBinding(dn, new UndefinedType(), strict);
			}
=======
	// Find all of the variable declarations and bind them
	for (i = 0, len = variables.length; i < len; i++) {
		dn = variables[i].variableName,
		varAlreadyDeclared = env.hasBinding(dn);

		if (!varAlreadyDeclared) {
			env.createMutableBinding(dn, configurableBindings);
			env.setMutableBinding(dn, new UndefinedType(), strict);
>>>>>>> 3e04c3fa
		}
	}
}

/**
 * Creates a module context
 *
 * @method
 * @name module:Base.createGlobalContext
 * @param {module:AST.node} ast The AST associated with this global context
 * @returns {module:Base.ExecutionContext} The new global execution context
 * @see ECMA-262 Spec Chapter 10.4.1 and Chapter 10.5
 */
exports.createModuleContext = createModuleContext;
function createModuleContext(ast, strict, createExports, ambiguous) {

	// Create the context
	var globalObject = new ObjectType(),
		env = newObjectEnvironment(globalObject, Runtime.getGlobalContext().variableEnvironment),
		configurableBindings = false,
		executionContext = new ExecutionContext(
			env,
			env,
			globalObject,
			strict),
		len, i,
		functions, variables, result,
		fn, fo,
		funcAlreadyDeclared,
		existingProp,
		descriptor,
		dn,
		varAlreadyDeclared,
		exportsObject;
	env.envRec._ambiguousContext = !!ambiguous;
	Runtime.enterContext(executionContext);
	env = executionContext.variableEnvironment.envRec;

	result = findDeclarations(ast, executionContext);
	functions = result.functions;
	variables = result.variables;

	if (createExports) {
		exportsObject = new ObjectType(),
		globalObject.put('exports', exportsObject, false);
		env.createMutableBinding('module', true);
		env.setMutableBinding('module', globalObject);
	}

	// Find all of the function declarations and bind them
	for (i = 0, len = functions.length; i < len; i++) {
		fn = functions[i].name.name;
		fo = functions[i]._funcObject = processFunctionDefinition(functions[i]);
		funcAlreadyDeclared = env.hasBinding(fn);

		if (!funcAlreadyDeclared) {
			env.createMutableBinding(fn, configurableBindings);
		} else if (env === Runtime.getGlobalContext().variableEnvironment.envRec) {
			existingProp = globalObject.getProperty(fn);
			if (existingProp.configurable) {
				descriptor = new DataPropertyDescriptor();
				descriptor.writable = true;
				descriptor.enumerable = true;
				descriptor.configurable = configurableBindings;
				globalObject.defineOwnProperty(fn, descriptor, true);
			} else if (isAccessorDescriptor(existingProp) || (existingProp.writable !== true &&
					existingProp.enumerable !== true)) {
				throwNativeException('TypeError', fn +
					' is not a valid identifier name because a non-writable identifier with that name already exists');
			}
		}

		env.setMutableBinding(fn, fo, strict);
	}

	// Find all of the variable declarations and bind them
	for (i = 0, len = variables.length; i < len; i++) {
		dn = variables[i].variableName,
		varAlreadyDeclared = env.hasBinding(dn);

		if (!varAlreadyDeclared) {
			env.createMutableBinding(dn, configurableBindings);
			env.setMutableBinding(dn, new UndefinedType(), strict);
		}
	}

	// Return the context
	return executionContext;
}

/**
 * Creates an eval context
 *
 * @method
 * @name module:Base.createEvalContext
 * @param {module:Base.ExecutionContext|undefined} callingContext The context that is evaling code
 * @param {module:AST.node} code The code associated with this eval context
 * @returns {module:Base.ExecutionContext} The new eval execution context
 * @see ECMA-262 Spec Chapter 10.4.2 and Chapter 10.5
 */
exports.createEvalContext = createEvalContext;
function createEvalContext(callingContext, code, strict, isDirectEval) {

	var globalObject = Runtime.getGlobalObject(),
		executionContext,
		env,
		configurableBindings = true,
		len, i,
		result,
		functions,
		variables,
		fn,
		fo,
		funcAlreadyDeclared,
		existingProp,
		descriptor,
		dn,
		varAlreadyDeclared;

	// Create or set the execution context
	if (!callingContext || !isDirectEval) {
		callingContext = Runtime.getModuleContext();
	}
	executionContext = new ExecutionContext(
		callingContext.lexicalEnvironment,
		callingContext.variableEnvironment,
		callingContext.thisBinding,
		callingContext.strict || strict
	);
	Runtime.enterContext(executionContext);

	// Create the inner lexical environment if this is strict mode code
	if (executionContext.strict) {
		executionContext.variableEnvironment = executionContext.lexicalEnvironment =
			newDeclarativeEnvironment(executionContext.lexicalEnvironment);
	}

	// Bind the function and variable declarations to the global context
	env = executionContext.variableEnvironment.envRec;
	result = findDeclarations(code, executionContext);
	functions = result.functions;
	variables = result.variables;

	// Find all of the function declarations and bind them
	for (i = 0, len = functions.length; i < len; i++) {
		fn = functions[i].name.name;
		fo = functions[i]._funcObject = processFunctionDefinition(functions[i]);
		funcAlreadyDeclared = env.hasBinding(fn);

		if (!funcAlreadyDeclared) {
			env.createMutableBinding(fn, configurableBindings);
		} else if (env === Runtime.getGlobalContext().variableEnvironment.envRec) {
			existingProp = globalObject.getProperty(fn);
			if (existingProp.configurable) {
				descriptor = new DataPropertyDescriptor();
				descriptor.writable = true;
				descriptor.enumerable = true;
				descriptor.configurable = configurableBindings;
				globalObject.defineOwnProperty(fn, descriptor, true);
			} else if (isAccessorDescriptor(existingProp) || (existingProp.writable !== true &&
					existingProp.enumerable !== true)) {
				throwNativeException('TypeError', fn +
					' is not a valid identifier name because a non-writable identifier with that name already exists');
			}
		}

		env.setMutableBinding(fn, fo, executionContext.strict);
	}

	// Find all of the variable declarations and bind them
	for (i = 0, len = variables.length; i < len; i++) {
		dn = variables[i].variableName;
		varAlreadyDeclared = env.hasBinding(dn);

		if (!varAlreadyDeclared) {
			env.createMutableBinding(dn, configurableBindings);
			env.setMutableBinding(dn, new UndefinedType(), executionContext.strict);
		}
	}

	return executionContext;
}

/**
 * ECMA-262 Spec: <em>When control enters an execution context for function code, an arguments object is created unless
 * (as specified in 10.5) the identifier arguments occurs as an Identifier in the function‘s FormalParameterList or
 * occurs as the Identifier of a VariableDeclaration or FunctionDeclaration contained in the function code.</em>
 *
 * @method
 * @name module:Base.createArgumentsObject
 * @param {module:Base.FunctionType} func ECMA-262 Spec: <em>the function object whose code is to be evaluated</em>
 * @param {Array[String]} names ECMA-262 Spec: <em>a List containing the function‘s formal parameter names</em>
 * @param {Array[{@link module:Base.BaseType}]} args ECMA-262 Spec: <em>the actual arguments passed to the [[call]] internal method</em>
 * @param {module:Base.LexicalEnvironment} env ECMA-262 Spec: <em>the variable environment for the function code</em>
 * @param {Boolean} strict ECMA-262 Spec: <em>a Boolean that indicates whether or not the function code is strict code</em>
 * @returns {module:Base.ObjectType} The arguments object
 * @see ECMA-262 Spec Chapter 10.4.2 and Chapter 10.6
 * @name module:Base.createArgumentsObject
 */
function createArgumentsObject(func, names, args, env, strict) {
	var len = args.length,
		obj = new ObjectType(),
		map = new ObjectType(),
		mappedNames = [],
		indx = len - 1,
		val,
		name;

	obj.className = 'Arguments';
	obj.defineOwnProperty('length', {
		value: new NumberType(len),
		writable: true,
		enumerable: false,
		configurable: true
	}, false, true);

	while (indx >= 0) {
		val = args[indx];
		obj.defineOwnProperty(indx, {
			value: val,
			writable: true,
			enumerable: true,
			configurable: true
		}, false, true);
		if (indx < names.length) {
			name = names[indx];
			if (!strict && !bindingExists(mappedNames, name)) {
				mappedNames.push(name);
				map.defineOwnProperty(indx, {
					// Note: we have to do this crazy parse since returns aren't allowedin global scope
					get: new FunctionType([], AST.parseString('function temp () { return ' + name + '; }').body[0], env, true),
					set: new FunctionType([name + '_arg'], AST.parseString(name + ' = ' + name + '_arg;'), env, true),
					configurable: true
				}, false, true);
			}
		}
		indx--;
	}

	if (mappedNames.length) {
		obj.parameterMap = map;

		obj.get = function get(p) {
			var isMapped = map.getOwnProperty(p),
				v;
			if (isMapped) {
				return map.get(p);
			} else {
				v = ObjectType.prototype.get.call(obj, p);
				if (p === 'callee' && v.className === 'Function' && v.strict) {
					throwNativeException('TypeError', 'Invalid identifier ' + p);
				}
				return v;
			}
		};

		obj.getOwnProperty = function getOwnProperty(p, suppressEvent) {
			var desc = ObjectType.prototype.getOwnProperty.call(obj, p, suppressEvent),
				isMapped;

			if (!desc) {
				return;
			}

			isMapped = map.getOwnProperty(p);
			if (isMapped) {
				desc.value = map.get(p);
			}
			return desc;
		};

		obj.defineOwnProperty = function defineOwnProperty(p, desc, throwFlag, suppressEvent) {
			var isMapped = map.getOwnProperty(p, suppressEvent),
				allowed = ObjectType.prototype.defineOwnProperty.call(obj, p, desc, throwFlag, suppressEvent);

			if (!allowed) {
				if (throwFlag) {
					throwNativeException('TypeError', 'Cannot define property ' + p);
				}
				return false;
			}

			if (isMapped) {
				if (isAccessorDescriptor(desc)) {
					map['delete'](p, false);
				} else {
					if (desc.value) {
						map.put(p, desc.value, throwFlag, true);
					}
					if (desc.writable === false) {
						map['delete'](p, false);
					}
				}
			}
		};

		obj['delete'] = function (p, throwFlag) {
			var isMapped = map.getOwnProperty(p),
				result = ObjectType.prototype['delete'].call(obj, p, throwFlag);
			if (result && isMapped) {
				map['delete'](p, false);
			}
			return result;
		};
	}

	if (strict) {
		obj.defineOwnProperty('caller', {
			get: throwTypeError,
			set: throwTypeError,
			enumerable: false,
			configurable: false
		}, false, true);
		obj.defineOwnProperty('callee', {
			get: throwTypeError,
			set: throwTypeError,
			enumerable: false,
			configurable: false
		}, false, true);
	} else {
		obj.defineOwnProperty('callee', {
			value: func,
			writable: true,
			enumerable: false,
			configurable: true
		}, false, true);
	}

	return obj;
}

/**
 * Creates a function context
 *
 * @method
 * @name module:Base.createFunctionContext
 * @param {module:Base.ObjectType} functionObject The function object of the context to be created.
 * @param {module:Base.ObjectType} thisArg The object to bind the this pointer to
 * @param {Array} argumentsList The list of function arguments
 * @returns {module:Base.ExecutionContext} The new global execution context
 * @see ECMA-262 Spec Chapter 10.4.3 and Chapter 10.5
 */
exports.createFunctionContext = createFunctionContext;
function createFunctionContext(functionObject, thisArg, argumentsList, scope) {

	// Create the context
	var globalObject = Runtime.getGlobalObject(),
		env = newDeclarativeEnvironment(scope || functionObject.scope),
		configurableBindings = false,
		strict = functionObject.strict,
		executionContext,
		len, i,
		arg, argName,
		functions, variables, result,
		thisArgType = type(thisArg),
		thisBinding,
		fn,
		fo,
		funcAlreadyDeclared,
		existingProp,
		descriptor,
		argsObj,
		dn,
		varAlreadyDeclared;

	// Create the this binding
	if (functionObject.strict) {
		thisBinding = thisArg;
	} else if (thisArgType === 'Null' || thisArgType === 'Undefined') {
		thisBinding = Runtime.getGlobalContext().thisBinding;
	} else if (thisArgType !== 'Object') {
		thisBinding = toObject(thisArg);
	} else {
		thisBinding = thisArg;
	}

	// Create the execution context and find declarations inside of it
	executionContext = new ExecutionContext(env, env, thisBinding, strict);
	executionContext.isFunctionContext = true;
	Runtime.enterContext(executionContext);
	env = executionContext.variableEnvironment.envRec;
	result = findDeclarations(AST.createBodyContainer(functionObject.code), executionContext);
	functions = result.functions;
	variables = result.variables;

	// Initialize the arguments
	for (i = 0, len = functionObject.formalParameters.length; i < len; i++) {
		arg = argumentsList[i];
		argName = functionObject.formalParameters[i];
		if (!arg) {
			arg = new UndefinedType();
		}
		if (!env.hasBinding(argName)) {
			env.createMutableBinding(argName);
		}
		env.setMutableBinding(argName, arg, strict);
	}

	// Find all of the function declarations and bind them
	for (i = 0, len = functions.length; i < len; i++) {
		fn = functions[i].name.name;
		fo = functions[i]._funcObject = processFunctionDefinition(functions[i]);
		funcAlreadyDeclared = env.hasBinding(fn);

		if (!funcAlreadyDeclared) {
			env.createMutableBinding(fn, configurableBindings);
		} else if (env === Runtime.getGlobalContext().variableEnvironment.envRec) {
			existingProp = globalObject.getProperty(fn);
			if (existingProp.configurable) {
				descriptor = new DataPropertyDescriptor();
				descriptor.writable = true;
				descriptor.enumerable = true;
				descriptor.configurable = configurableBindings;
				globalObject.defineOwnProperty(fn, descriptor, true);
			} else if (isAccessorDescriptor(existingProp) || (existingProp.writable !== true &&
					existingProp.enumerable !== true)) {
				throwNativeException('TypeError', fn +
					' is not a valid identifier name because a non-writable identifier with that name already exists');
			}
		}

		env.setMutableBinding(fn, fo, strict);
	}

	// Initialize the arguments variable
	if (!env.hasBinding('arguments')) {
		argsObj = createArgumentsObject(functionObject, functionObject.formalParameters, argumentsList, executionContext.variableEnvironment, strict);
		if (strict) {
			env.createImmutableBinding('arguments');
			env.initializeImmutableBinding('arguments', argsObj);
		} else {
			env.createMutableBinding('arguments');
			env.setMutableBinding('arguments', argsObj, false);
		}
	}

	// Find all of the variable declarations and bind them
	for (i = 0, len = variables.length; i < len; i++) {
		dn = variables[i].variableName;
		varAlreadyDeclared = env.hasBinding(dn);

		if (!varAlreadyDeclared) {
			env.createMutableBinding(dn, configurableBindings);
			env.setMutableBinding(dn, new UndefinedType(), strict);
		}
	}

	// Return the context
	return executionContext;
}

/**
 * Wras a native call method and provides necessary context setup and cleanup
 *
 * @method
 * @returns {Function} The new function to wrap
 */
exports.wrapNativeCall = wrapNativeCall;
function wrapNativeCall (func, isConstructor) {

	return function (thisVal) {

		// Create the context
		var env = newDeclarativeEnvironment(Runtime.getCurrentContext().lexicalEnvironment),
			executionContext = new ExecutionContext(env, env, isConstructor ? Runtime.getModuleContext().thisBinding : thisVal, false),
			result;

		executionContext.isFunctionContext = true;
		Runtime.enterContext(executionContext);

		try {
			result = func.apply(this, arguments);
		} finally {
			Runtime.exitContext();
		}

		return result;
	};
}<|MERGE_RESOLUTION|>--- conflicted
+++ resolved
@@ -659,18 +659,10 @@
 	// Create the context
 	var globalObject = new ObjectType(),
 		env = newObjectEnvironment(globalObject),
-		strict = !!ast && RuleProcessor.isBlockStrict(ast),
 		executionContext = new ExecutionContext(
 			env,
 			env,
 			globalObject,
-<<<<<<< HEAD
-			strict),
-		result,
-		configurableBindings = false,
-		functions,
-		variables,
-=======
 			strict);
 	globalObject._closure = globalObject;
 	Runtime.setGlobalObject(globalObject);
@@ -696,7 +688,6 @@
 		variables = result.variables,
 		env = globalContext.variableEnvironment.envRec,
 		strict = RuleProcessor.isBlockStrict(ast),
->>>>>>> 3e04c3fa
 		i, len,
 		fn,
 		fo,
@@ -713,9 +704,6 @@
 		fo = functions[i]._funcObject = processFunctionDefinition(functions[i]);
 		funcAlreadyDeclared = env.hasBinding(fn);
 
-<<<<<<< HEAD
-			env.setMutableBinding(fn, fo, strict);
-=======
 		if (!funcAlreadyDeclared) {
 			env.createMutableBinding(fn, configurableBindings);
 		} else if (env === Runtime.getGlobalContext().variableEnvironment.envRec) {
@@ -731,18 +719,11 @@
 				throwNativeException('TypeError', fn +
 					' is not a valid identifier name because a non-writable identifier with that name already exists');
 			}
->>>>>>> 3e04c3fa
 		}
 
 		env.setMutableBinding(fn, fo, strict);
 	}
 
-<<<<<<< HEAD
-			if (!varAlreadyDeclared) {
-				env.createMutableBinding(dn, configurableBindings);
-				env.setMutableBinding(dn, new UndefinedType(), strict);
-			}
-=======
 	// Find all of the variable declarations and bind them
 	for (i = 0, len = variables.length; i < len; i++) {
 		dn = variables[i].variableName,
@@ -751,7 +732,6 @@
 		if (!varAlreadyDeclared) {
 			env.createMutableBinding(dn, configurableBindings);
 			env.setMutableBinding(dn, new UndefinedType(), strict);
->>>>>>> 3e04c3fa
 		}
 	}
 }
