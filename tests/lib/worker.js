/**
 * <p>Copyright (c) 2012 by Appcelerator, Inc. All Rights Reserved.
 * Please see the LICENSE file for information about licensing.</p>
 *
 * Provides a CLI for the code processor unit tests
 * @author Bryan Hughes &lt;<a href='mailto:bhughes@appcelerator.com'>bhughes@appcelerator.com</a>&gt;
 */

var path = require('path'),

	testutils = require('./testutils');

<<<<<<< HEAD
	var testutils = require('./testutils');
=======
module.exports.run = function () {
>>>>>>> 3e04c3fa

	process.on('message', function (message) {
		switch(message.type) {
			case 'processFile':
<<<<<<< HEAD
				testutils.evaluateTest(message.testSuiteFile, message.sdkPath, undefined, function (results) {
=======
				testutils.evaluateTest(path.join(testutils.getTest262Dir(), message.testSuiteFile), message.sdkPath, undefined, function (results) {
>>>>>>> 3e04c3fa
					process.send({
						success: results.success,
						error: results.error,
						isInternalError: results.isInternalError,
						file: message.testSuiteFile
					});
				});
				break;
		}
	});
};<|MERGE_RESOLUTION|>--- conflicted
+++ resolved
@@ -10,20 +10,12 @@
 
 	testutils = require('./testutils');
 
-<<<<<<< HEAD
-	var testutils = require('./testutils');
-=======
 module.exports.run = function () {
->>>>>>> 3e04c3fa
 
 	process.on('message', function (message) {
 		switch(message.type) {
 			case 'processFile':
-<<<<<<< HEAD
-				testutils.evaluateTest(message.testSuiteFile, message.sdkPath, undefined, function (results) {
-=======
 				testutils.evaluateTest(path.join(testutils.getTest262Dir(), message.testSuiteFile), message.sdkPath, undefined, function (results) {
->>>>>>> 3e04c3fa
 					process.send({
 						success: results.success,
 						error: results.error,
