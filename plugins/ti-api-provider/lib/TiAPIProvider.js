/**
 * <p>Copyright (c) 2012 by Appcelerator, Inc. All Rights Reserved.
 * Please see the LICENSE file for information about licensing.</p>
 *
 * Processes Titanium APIs for the code processor
 *
 * @module plugins/TiAPIProcessor
 * @author Bryan Hughes &lt;<a href='mailto:bhughes@appcelerator.com'>bhughes@appcelerator.com</a>&gt;
 */

var fs = require('fs'),
	path = require('path'),
	existsSync = fs.existsSync || path.existsSync,
	util = require('util'),

	appc = require('node-appc'),

	Base = require(path.join(global.titaniumCodeProcessorLibDir, 'Base')),
	Runtime = require(path.join(global.titaniumCodeProcessorLibDir, 'Runtime')),
	CodeProcessorUtils = require(path.join(global.titaniumCodeProcessorLibDir, 'CodeProcessorUtils')),

	jsca,
	manifest,
	platform,
	modules,
	platformList = ['android', 'mobileweb', 'iphone', 'ipad', 'blackberry', 'tizen'],
	values,
	api,

	methodOverrides = [],
	propertyOverrides = [],
	objectOverrides = [],

	getterRegex = /^get([A-Z])(.*)$/,
	setterRegex = /^set([A-Z])(.*)$/,
	underscoreRegex = /\._/g,
	globalObjectRegex = /^Global\.(.*)$/;

// ******** Plugin API Methods ********

/**
 * Initializes the plugin
 *
 * @method
 * @name module:plugins/TiAPIProcessor#init
 * @param {Object} options The plugin options
 * @param {Array[Dependency Instance]} dependencies The dependant plugins of this plugin
 */
exports.init = function init(options) {

	// Iterate through the json object and inject all the APIs
	var typesToInsert = {},
		globalObject = Runtime.getGlobalObject(),
		types,
		type,
		aliases,
		alias,
		i, ilen, j, jlen,
		name,
		root,
		obj,
		p,
		jsRegex = /\.js$/,
		overrideFiles = CodeProcessorUtils.findJavaScriptFiles(path.join(__dirname, 'overrides')),
		overrideDefs,
		rawManifest;

	platform = exports.platform = options.platform;
	modules = exports.modules = options.modules || {};
	values = options.values || {};

	api = {
		children: {}
	};

	if (!existsSync(options.sdkPath)) {
		console.error('The ' + exports.displayName + ' plugin requires a valid "sdkPath" option');
		process.exit(1);
	}

	if (!platform) {
		console.error('The ' + exports.displayName + ' plugin requires the "platform" option');
		process.exit(1);
	}
	if (platformList.indexOf(platform) === -1) {
		console.error('"' + platform + '" is not a valid platform for the ' + exports.displayName + ' plugin');
		process.exit(1);
	}

	// Parse and validate the JSCA file
	jsca = path.join(options.sdkPath, 'api.jsca');
	if (!existsSync(jsca)) {
		console.error('The ' + exports.displayName + ' plugin could not find a valid JSCA file at "' + jsca + '"');
		process.exit(1);
	}
	jsca = JSON.parse(fs.readFileSync(jsca));
	types = jsca.types;
	aliases = jsca.aliases;

	// Parse and validate the manifest file
	manifest = path.join(options.sdkPath, 'manifest.json');
	if (existsSync(manifest)) {
		manifest = JSON.parse(fs.readFileSync(manifest));
	} else {
		manifest = path.join(options.sdkPath, 'version.txt');
		if (existsSync(manifest)) {
			rawManifest = fs.readFileSync(manifest).toString().split('\n');
			manifest = {};
			for (i = 0, ilen = rawManifest.length; i < ilen; i++) {
				if (rawManifest[i]) {
					rawManifest[i] = rawManifest[i].split('=');
					manifest[rawManifest[i][0]] = rawManifest[i][1];
				}
			}
		} else {
			console.error('The ' + exports.displayName + ' plugin could not find a valid manifest file at "' + manifest + '"');
			process.exit(1);
		}
	}

	// Validate the SDK version
	if (appc.version.lt(manifest.version, '2.1.0')) {
		console.error('The ' + exports.displayName + ' plugin only works with SDK 2.1.0 or newer');
		process.exit(1);
	}

	// Create the API tree
	for (i = 0, ilen = types.length; i < ilen; i++) {
		type = types[i];
		root = api;
		name = type.name.split('.');
		for (j = 0; j < name.length; j++) {
			if (!root.children[name[j]]) {
				(root.children[name[j]] = { children: {} });
			}
			root = root.children[name[j]];
		}
		root.node = type;
	}

	// Load the overrides
	for (i = 0, ilen = overrideFiles.length; i < ilen; i++) {
		if (jsRegex.test(overrideFiles[i])) {
			overrideDefs = require(overrideFiles[i]).getOverrides(appc.util.mix(options, {
					api: api,
					manifest: manifest,
					platform: platform,
					platformList: platformList,
					values: values,
					createObject: createObject,
					globalsOnly: options.globalsOnly,
					modules: modules
<<<<<<< HEAD
				});
=======
				}));
>>>>>>> c066d9ed
			for(j = 0, jlen = overrideDefs.length; j < jlen; j++) {
				if (overrideDefs[j].callFunction) {
					methodOverrides.push(overrideDefs[j]);
				} else if (overrideDefs[j].value) {
					propertyOverrides.push(overrideDefs[j]);
				} else if (overrideDefs[j].obj) {
					objectOverrides.push(overrideDefs[j]);
				} else {
					throw new Error('Invalid override in ' + overrideFiles[i]);
				}
			}
		}
	}

	// Inject the global objects
	for (i = 0, ilen = types.length; i < ilen; i++) {
		if (types[i].name === 'Global') {
			createGlobalObject(types[i], undefined, globalObject);
		} else {
			type = globalObjectRegex.exec(types[i].name);
			if (type) {
				if (globalObject.hasProperty(type[1])) {
					createGlobalObject(types[i], type[1], globalObject.get(type[1]));
				} else {
					globalObject.defineOwnProperty(type[1], {
						value: createGlobalObject(types[i], type[1]),
						writable: false,
						enumerable: true,
						configurable: true
					}, false, true);
				}

			}
		}
	}

	if (!options.globalsOnly) {

		// Create the list of aliases (The 'Titanium' object currently)
		for (i = 0, ilen = aliases.length; i < ilen; i++) {
			alias = aliases[i];
			if (alias) {
				type = alias.type;
				if (!typesToInsert[type]) {
					(typesToInsert[type] = []);
				}
				typesToInsert[type].push(alias.name);
			}
		}

		// Inject the Titanium object
		for (p in typesToInsert) {
			obj = createObject(api.children[p]);
			globalObject.defineOwnProperty(p, {
				value: obj,
				writable: false,
				enumerable: true,
				configurable: true
			}, false, true);
			for (i = 0, ilen = typesToInsert[p].length; i < ilen; i++) {
				globalObject.defineOwnProperty(typesToInsert[p][i], {
					value: obj,
					writable: false,
					enumerable: true,
					configurable: true
				}, false, true);
			}
		}
	}
};

// ******** Function Type ********

/**
 * @private
 */
function TiFunction(returnTypes, className) {
	Base.ObjectType.call(this, className || 'Function');
	this._returnTypes = returnTypes;
}
util.inherits(TiFunction, Base.FunctionType);

/**
 * @private
 */
TiFunction.prototype.callFunction = Base.wrapNativeCall(function callFunction(thisVal, args) {
	var returnType,
		root = api,
		i, ilen, j, jlen,
		value = new Base.UnknownType(),
		callArgs;
	args = args || [];
	for (i = 0, ilen = args.length; i < ilen; i++) {
		if (Base.type(args[i]) !== 'Unknown') {
			if (Base.isCallable(args[i])) {
				callArgs = [];
				for (j = 0, jlen = args[i].get('length').value; j < jlen; j++) {
					callArgs[j] = new Base.UnknownType();
				}
				Runtime.queueFunction(args[i], thisVal, callArgs, true);
			}
		} else if (this._api.parameters[i] && this._api.parameters[i].type === 'Function') {
			Runtime.fireEvent('unknownCallback', 'An unknown value was passed to ' + this._apiName +
				'. Some source code may not be analyzed.');
		}
	}
	if (this._returnTypes && this._returnTypes.length === 1) {
		returnType = this._returnTypes[0].type.split('.');
		for (i = 0, ilen = returnType.length; i < ilen; i++) {
			root = root && root.children[returnType[i]];
		}
		if (root && root.node) {
			value = createObject(root);
			Runtime.fireEvent('tiPropertyReferenced', 'Property "' + this._returnTypes[0].type + '" was referenced', {
				name: this._returnTypes[0].type,
				node: root.node
			});
		} else {
			Runtime.fireEvent('nonTiPropertyReference', 'Property "' + this._returnTypes[0].type + '" was referenced but is not part of the API', {
				name: this._returnTypes[0].type
			});
		}
		return value;
	} else {
		return new Base.UnknownType();
	}
});

// ******** Object Type ********

/**
 * @classdesc A custom object implementation that hooks into get, put, and delete so it can fire the appropriate Ti events
 *
 * @constructor
 * @name module:plugins/TiAPIProcessor~TiObjectType
 * @private
 * @extends module:Base.ObjectType
 * @param {Object} api The api describing the object
 * @param {Object} api.node The JSCA node for the object
 * @param {Object} api.children Any children of this object (i.e. separate JSCA types that are properties)
 */
function TiObjectType(api, className) {
	this._api = api;
	Base.ObjectType.call(this, className || 'Object');
}
util.inherits(TiObjectType, Base.ObjectType);

/**
 * Indicates that a titanium property was referenced (i.e. read).
 *
 * @name module:plugins/TiAPIProcessor#tiPropertyReferenced
 * @event
 * @param {String} name The name of the property that was referenced
 * @param {{@link module:Base.DataPropertyDescriptor}|{@link module:Base.AccessorPropertyDescriptor}|undefined} The
 *		descriptor fetched, if it could be found.
 */
/**
 * ECMA-262 Spec: <em>Returns the value of the named property.</em>
 *
 * @method
 * @param {String} p The name of the property to fetch
 * @returns {{@link module:Base.BaseType}} The value of the property, or a new instance of
 *		{@link module:Base.UndefinedType} if the property does not exist
 * @see ECMA-262 Spec Chapter 8.12.3
 */
TiObjectType.prototype.getOwnProperty = function getOwnProperty(p, suppressEvent) {
	var value = Base.ObjectType.prototype.getOwnProperty.apply(this, arguments),
		node;
	if (value && !suppressEvent) {
		node = value.value._api;
		if (node) {
			Runtime.fireEvent('tiPropertyReferenced', 'Property "' + p + '" was referenced', {
				name: value.value._apiName,
				node: node
			});
		} else {
			Runtime.fireEvent('nonTiPropertyReference', 'Property "' + p + '" was referenced but is not part of the API', {
				name: p
			});
		}
	}
	return value;
};

/**
 * Indicates that a titanium property was set (i.e. written).
 *
 * @name module:plugins/TiAPIProcessor#tiPropertySet
 * @event
 * @param {String} name The name of the property that was set
 * @param {module:Base.BaseType} value The value that was set
 */
/**
 * ECMA-262 Spec: <em>Sets the specified named property to the value of the second parameter. The flag controls failure
 * handling.</em>
 *
 * @method
 * @param {String} p The name of the parameter to set the value as
 * @param {module:Base.BaseType} v The value to set
 * @param {Boolean} throwFlag Whether or not to throw an exception on error (related to strict mode)
 * @param {Boolean} suppressEvent Suppresses the 'propertySet' event (used when setting prototypes)
 * @see ECMA-262 Spec Chapter 8.12.5
 */
TiObjectType.prototype.defineOwnProperty = function defineOwnProperty(p, desc, throwFlag, suppressEvent) {
	var v,
		callArgs,
		i, len,
		props = this._api.properties,
		api;
	Base.ObjectType.prototype.defineOwnProperty.apply(this, arguments);
	if (Base.isDataDescriptor(desc)) {
		v = desc.value;
		for (i = 0, len = props.length; i < len; i++) {
			if (props[i].name === p) {
				api = props[i];
			}
		}
		if (api) {
			if (!suppressEvent) {
				Runtime.fireEvent('tiPropertySet', 'Property "' + p + '" was set', {
					name: this._apiName + '.' + api.name,
					node: v._api
				});
			}
			if (Base.isCallable(v)) {
				callArgs = [];
				for (i = 0, len = v.get('length').value; i < len; i++) {
					callArgs[i] = new Base.UnknownType();
				}
				Runtime.queueFunction(v, this, callArgs, true);
			}
		} else if (!suppressEvent) {
			Runtime.fireEvent('nonTiPropertySet', 'Property "' + p + '" was set but is not part of the API', {
				name: p
			});
		}
	}
};

/**
 * Indicates that a titanium property was deleted
 *
 * @name module:plugins/TiAPIProcessor#tiPropertyDeleted
 * @event
 * @param {String} name The name of the property referenced
 */
/**
 * ECMA-262 Spec: <em>Removes the specified named own property from the object. The flag controls failure handling.</em>
 *
 * @method
 * @param {String} p The name of the parameter to delete
 * @param {Boolean} throwFlag Whether or not to throw an exception on error (related to strict mode)
 * @returns {Boolean} Whether or not the object was deleted succesfully
 * @see ECMA-262 Spec Chapter 8.12.7
 */
TiObjectType.prototype.delete = function objDelete(p) {
	var success = Base.ObjectType.prototype['delete'].apply(this, arguments);
	Runtime.fireEvent('tiPropertyDeleted', 'Property "' + p + '" was deleted', {
		name: this._apiName + '.' + p,
		success: success
	});
	return success;
};

// ******** Helper Methods ********

/**
 * Creates a setter function
 *
 * @private
 * @method
 */
function TiSetterFunction(obj, name, className) {
	Base.ObjectType.call(this, className || 'Function');
	this._obj = obj;
	this._name = name;
	this._isTiSetter = true;
}
util.inherits(TiSetterFunction, Base.FunctionType);

/**
 * @private
 */
TiSetterFunction.prototype.callFunction = Base.wrapNativeCall(function callFunction(thisVal, args) {
	var oldValue;
	if (thisVal !== this._obj) {
		Base.handleRecoverableNativeException('TypeError', 'Cannot invoke setters on objects that are not the original owner of the setter');
		return new Base.UnknownType();
	}
	if (args[0]) {
		oldValue = thisVal.getOwnProperty(this._name);
		thisVal.defineOwnProperty(this._name, {
			value: args[0],
			writable: oldValue.writable,
			enumerable: oldValue.enumerable,
			configurable: oldValue.configurable
		}, false, true);
	}
	return new Base.UndefinedType();
});

/**
 * Creates a getter function
 *
 * @private
 * @method
 */
function TiGetterFunction(obj, name, className) {
	Base.ObjectType.call(this, className || 'Function');
	this._obj = obj;
	this._name = name;
	this._isTiGetter = true;
}
util.inherits(TiGetterFunction, Base.FunctionType);

/**
 * @private
 */
TiGetterFunction.prototype.callFunction = Base.wrapNativeCall(function callFunction(thisVal) {
	if (thisVal !== this._obj) {
		Base.handleRecoverableNativeException('TypeError', 'Cannot invoke getters on objects that are not the original owner of the getter');
		return new Base.UnknownType();
	}
	return thisVal.getOwnProperty(this._name, true).value;
});

/**
 * Creates a global object from an API node
 *
 * @private
 * @method
 */
function createGlobalObject(apiNode, apiName, obj) {
	var properties = apiNode.properties,
		propertyList = {},
		property,
		functions = apiNode.functions,
		func,
		value,
		name,
		fullName,
		type,
		i, ilen, j, jlen;

	if (!obj) {
		obj = new TiObjectType({
				node: apiNode,
				children: {}
			}),
		obj._api = apiNode;
		obj._apiName = apiName;
	}

	// Check if this object is being overridden
	for (i = 0, ilen = objectOverrides.length; i < ilen; i++) {
		if (objectOverrides[i].regex.test(apiName) && objectOverrides[i].obj) {
			return objectOverrides[i].obj;
		}
	}

	// Figure out which methods are getters/setters and which are just regular methods
	for (i = 0, ilen = properties.length; i < ilen; i++) {
		property = properties[i];
		propertyList[property.name] = property;
	}
	for (i = 0; i < functions.length; i++) {
		func = functions[i];
		value = getterRegex.exec(func.name);
		if (value) {
			value = value[1].toLowerCase() + value[2];
			if (propertyList[value]) {
				propertyList[value]._getter = func;
				functions.splice(i--, 1);
			}
		} else {
			value = setterRegex.exec(func.name);
			if (value) {
				value = value[1].toLowerCase() + value[2];
				if (propertyList[value]) {
					propertyList[value]._setter = func;
					functions.splice(i--, 1);
				}
			}
		}
	}

	// Add the properties
	for (i = 0, ilen = properties.length; i < ilen; i++) {
		property = properties[i];
		name = property.name;
		if (obj.hasProperty(name)) { // We don't want to override an already existing property
			continue;
		}
		type = property.type;
		property.readonly = !property._setter;
		fullName = apiName ? apiName + '.' + name : name;
		value = undefined;
		for (j = 0, jlen = propertyOverrides.length; j < jlen; j++) {
			if (propertyOverrides[j].regex.test(fullName) && propertyOverrides[j].value) {
				value = propertyOverrides[j].value;
				break;
			}
		}
		if (value) {
			// Do nothing
		} else if (fullName in values) {
			if (values[fullName] === null) {
				value = new Base.NullType();
			} else {
				switch(typeof values[fullName]) {
					case 'number':
						value = new Base.NumberType(values[fullName]);
						break;
					case 'string':
						value = new Base.StringType(values[fullName]);
						break;
					case 'boolean':
						value = new Base.BooleanType(values[fullName]);
						break;
					default:
						console.error('Invalid value specified in ' + this.name + ' options: ' + values[fullName]);
						process.exit(1);
				}
			}
		} else if (type in api.children) {
			value = createObject(api.children[type]);
		} else {
			value = new Base.UnknownType();
		}
		value._api = property;
		value._apiName = fullName.replace(underscoreRegex, '.');
		obj.defineOwnProperty(name, {
			value: value,
			writable:
				!property.isClassProperty &&
				!property.readonly,
			enumerable: true,
			configurable: true
		}, false, true);
		if (property._setter) {
			obj.defineOwnProperty('set' + name[0].toUpperCase() + name.substr(1), {
				value: new TiSetterFunction(obj, name),
				writable: false,
				enumerable: false,
				configurable: true,
			});
		}
		if (property._getter) {
			obj.defineOwnProperty('get' + name[0].toUpperCase() + name.substr(1), {
				value: new TiGetterFunction(obj, name),
				writable: false,
				enumerable: false,
				configurable: true,
			});
		}
	}

	// Add the methods
	for (i = 0, ilen = functions.length; i < ilen; i++) {
		func = functions[i];
		if (obj.hasProperty(func.name)) { // We don't want to override an already existing function
			continue;
		}
		name = apiName ? apiName + '.' + func.name : func.name;
		value = new TiFunction(func.returnTypes);
		for (j = 0, jlen = methodOverrides.length; j < jlen; j++) {
			if (methodOverrides[j].regex.test(name) && methodOverrides[j].callFunction) {
				value.callFunction = methodOverrides[j].callFunction;
			}
		}
		if (func.parameters) {
			value.defineOwnProperty('length', {
				value: new Base.NumberType(func.parameters.length),
				writable: false,
				enumerable: true,
				configurable: true
			}, false, true);
		}
		value._api = func;
		value._apiName = name.replace(underscoreRegex, '.');
		obj.defineOwnProperty(func.name, {
			value: value,
			writable: false,
			enumerable: true,
			configurable: true
		}, false, true);
	}

	return obj;
}

/**
 * Creates a titanium object from an API node
 *
 * @private
 * @method
 */
function createObject(apiNode, obj) {
	var properties = apiNode.node.properties,
		propertyList = {},
		property,
		functions = apiNode.node.functions,
		func,
		children = apiNode.children,
		value,
		name,
		fullName,
		type,
		p, i, ilen, j, jlen;

	if (!obj) {
		obj = new TiObjectType(apiNode),
		obj._api = apiNode.node;
		obj._apiName = apiNode.node.name.replace(underscoreRegex, '.');
	}

	// Check if this object is being overridden
	for (i = 0, ilen = objectOverrides.length; i < ilen; i++) {
		if (objectOverrides[i].regex.test(obj._apiName) && objectOverrides[i].obj) {
			return objectOverrides[i].obj;
		}
	}

	// Figure out which methods are getters/setters and which are just regular methods
	for (i = 0, ilen = properties.length; i < ilen; i++) {
		property = properties[i];
		propertyList[property.name] = property;
	}
	for (i = 0; i < functions.length; i++) {
		func = functions[i];
		value = getterRegex.exec(func.name);
		if (value) {
			value = value[1].toLowerCase() + value[2];
			if (propertyList[value]) {
				propertyList[value]._getter = func;
				functions.splice(i--, 1);
			}
		} else {
			value = setterRegex.exec(func.name);
			if (value) {
				value = value[1].toLowerCase() + value[2];
				if (propertyList[value]) {
					propertyList[value]._setter = func;
					functions.splice(i--, 1);
				}
			}
		}
	}

	// Add the properties
	for (i = 0, ilen = properties.length; i < ilen; i++) {
		property = properties[i];
		name = property.name;
		type = property.type;
		property.readonly = !property._setter;
		fullName = apiNode.node.name + '.' + name;
		value = undefined;
		for (j = 0, jlen = propertyOverrides.length; j < jlen; j++) {
			if (propertyOverrides[j].regex.test(fullName) && propertyOverrides[j].value) {
				value = propertyOverrides[j].value;
				break;
			}
		}
		if (name === 'osname' && apiNode.node.name === 'Titanium.Platform') {
			value = new Base.StringType(platform);
		} else if (value) {
			// Do nothing
		} else if (fullName in values) {
			if (values[fullName] === null) {
				value = new Base.NullType();
			} else {
				switch(typeof values[fullName]) {
					case 'number':
						value = new Base.NumberType(values[fullName]);
						break;
					case 'string':
						value = new Base.StringType(values[fullName]);
						break;
					case 'boolean':
						value = new Base.BooleanType(values[fullName]);
						break;
					default:
						console.error('Invalid value specified in ' + this.name + ' options: ' + values[fullName]);
						process.exit(1);
				}
			}
		} else if (type in api.children) {
			value = createObject(api.children[type]);
		} else {
			value = new Base.UnknownType();
		}
		value._api = property;
		value._apiName = fullName.replace(underscoreRegex, '.');
		obj.defineOwnProperty(name, {
			value: value,
			writable:
				!(name === 'osname' && apiNode.node.name === 'Titanium.Platform') &&
				!property.isClassProperty &&
				!property.readonly,
			enumerable: true,
			configurable: true
		}, false, true);
		if (property._setter) {
			obj.defineOwnProperty('set' + name[0].toUpperCase() + name.substr(1), {
				value: new TiSetterFunction(obj, name),
				writable: false,
				enumerable: false,
				configurable: true,
			});
		}
		if (property._getter) {
			obj.defineOwnProperty('get' + name[0].toUpperCase() + name.substr(1), {
				value: new TiGetterFunction(obj, name),
				writable: false,
				enumerable: false,
				configurable: true,
			});
		}
	}

	// Add the methods
	for (i = 0, ilen = functions.length; i < ilen; i++) {
		func = functions[i];
		name = apiNode.node.name + '.' + func.name;
		value = new TiFunction(func.returnTypes);
		for (j = 0, jlen = methodOverrides.length; j < jlen; j++) {
			if (methodOverrides[j].regex.test(name) && methodOverrides[j].callFunction) {
				value.callFunction = methodOverrides[j].callFunction;
			}
		}
		if (func.parameters) {
			value.defineOwnProperty('length', {
				value: new Base.NumberType(func.parameters.length),
				writable: false,
				enumerable: true,
				configurable: true
			}, false, true);
		}
		value._api = func;
		value._apiName = name.replace(underscoreRegex, '.');
		obj.defineOwnProperty(func.name, {
			value: value,
			writable: false,
			enumerable: true,
			configurable: true
		}, false, true);
	}

	// Add the children
	for (p in children) {
		obj.defineOwnProperty(p, {
			value: createObject(children[p]),
			writable: false,
			enumerable: true,
			configurable: true
		}, false, true);
	}

	// Return the newly created object
	return obj;
}<|MERGE_RESOLUTION|>--- conflicted
+++ resolved
@@ -150,11 +150,7 @@
 					createObject: createObject,
 					globalsOnly: options.globalsOnly,
 					modules: modules
-<<<<<<< HEAD
-				});
-=======
 				}));
->>>>>>> c066d9ed
 			for(j = 0, jlen = overrideDefs.length; j < jlen; j++) {
 				if (overrideDefs[j].callFunction) {
 					methodOverrides.push(overrideDefs[j]);
